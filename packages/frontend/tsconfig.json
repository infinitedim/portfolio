{
  "compilerOptions": {
    "target": "esnext",
    "lib": [
      "dom",
      "dom.iterable",
      "es6"
    ],
    "allowJs": false,
    "skipLibCheck": true,
    "strict": true,
    "noEmit": true,
    "esModuleInterop": true,
    "module": "esnext",
    "moduleResolution": "bundler",
    "resolveJsonModule": true,
    "isolatedModules": true,
    "jsx": "react-jsx",
    "noImplicitAny": true,
    "baseUrl": ".",
    "paths": {
      "@/*": [
<<<<<<< HEAD
        "./src/*"
      ],
      "@portfolio/ui/*": [
        "../ui/*"
      ],
      "@portfolio/backend": [
        "../backend/*"
=======
        "./src/*",
      ],
      "@/backend/*": [
        "../backend/src/*"
      ],
      "@/ui/*": [
        "../ui/src/*"
>>>>>>> e1d557f7
      ]
    },
    "plugins": [
      {
        "name": "next"
      }
    ],
    "incremental": true
  },
  "include": [
    "next-env.d.ts",
    "ts-reset.d.ts",
    "**/*.ts",
    "**/*.tsx",
    ".next/types/**/*.ts",
    "tailwind.config.ts",
    ".next/dev/types/**/*.ts"
  ],
  "exclude": [
    "node_modules/**/*"
  ]
}<|MERGE_RESOLUTION|>--- conflicted
+++ resolved
@@ -20,15 +20,6 @@
     "baseUrl": ".",
     "paths": {
       "@/*": [
-<<<<<<< HEAD
-        "./src/*"
-      ],
-      "@portfolio/ui/*": [
-        "../ui/*"
-      ],
-      "@portfolio/backend": [
-        "../backend/*"
-=======
         "./src/*",
       ],
       "@/backend/*": [
@@ -36,7 +27,6 @@
       ],
       "@/ui/*": [
         "../ui/src/*"
->>>>>>> e1d557f7
       ]
     },
     "plugins": [
