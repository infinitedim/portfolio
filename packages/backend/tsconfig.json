{
  "extends": "../../tsconfig.json",
  "compilerOptions": {
    "module": "esnext",
    "outDir": "dist",
    "lib": [
      "esnext"
    ],
<<<<<<< HEAD
    "paths": {
      "@/*": [
        "./src/*"
      ],
      "@portfolio/ui/*": [
        "../ui/*"
      ],
      "@portfolio/frontend": [
        "../frontend/*"
      ]
    },
    "baseUrl": "./",
=======
    "baseUrl": ".",
    "paths": {
      "@/*": [
        "./src/*",
      ],
      "@/backend/*": [
        "../backend/src/*"
      ],
      "@/ui/*": [
        "../ui/src/*"
      ]
    },
>>>>>>> e1d557f7
    "moduleResolution": "bundler",
    "emitDecoratorMetadata": true,
    "experimentalDecorators": true,
    "skipLibCheck": true,
    "strict": true,
    "noImplicitAny": true,
    "noEmit": false,
    "noEmitOnError": false,
  },
  "exclude": [
    "dist/**/*",
  ],
  "include": [
    "src/**/*"
  ]
}<|MERGE_RESOLUTION|>--- conflicted
+++ resolved
@@ -6,20 +6,6 @@
     "lib": [
       "esnext"
     ],
-<<<<<<< HEAD
-    "paths": {
-      "@/*": [
-        "./src/*"
-      ],
-      "@portfolio/ui/*": [
-        "../ui/*"
-      ],
-      "@portfolio/frontend": [
-        "../frontend/*"
-      ]
-    },
-    "baseUrl": "./",
-=======
     "baseUrl": ".",
     "paths": {
       "@/*": [
@@ -32,7 +18,6 @@
         "../ui/src/*"
       ]
     },
->>>>>>> e1d557f7
     "moduleResolution": "bundler",
     "emitDecoratorMetadata": true,
     "experimentalDecorators": true,
